--- conflicted
+++ resolved
@@ -1,414 +1,218 @@
-<<<<<<< HEAD
-<!--
-  Licensed to the Apache Software Foundation (ASF) under one or more
-  contributor license agreements.  See the NOTICE file distributed with
-  this work for additional information regarding copyright ownership.
-  The ASF licenses this file to You under the Apache License, Version 2.0
-  (the "License"); you may not use this file except in compliance with
-  the License.  You may obtain a copy of the License at
-
-      http://www.apache.org/licenses/LICENSE-2.0
-
-  Unless required by applicable law or agreed to in writing, software
-  distributed under the License is distributed on an "AS IS" BASIS,
-  WITHOUT WARRANTIES OR CONDITIONS OF ANY KIND, either express or implied.
-  See the License for the specific language governing permissions and
-  limitations under the License.
-  -->
-<project xmlns:xsi="http://www.w3.org/2001/XMLSchema-instance" xmlns="http://maven.apache.org/POM/4.0.0"
-         xsi:schemaLocation="http://maven.apache.org/POM/4.0.0 http://maven.apache.org/maven-v4_0_0.xsd">
-    <modelVersion>4.0.0</modelVersion>
-    <parent>
-        <groupId>com.alibaba</groupId>
-        <artifactId>dubbo-parent</artifactId>
-        <version>2.6.2-SNAPSHOT</version>
-    </parent>
-    <artifactId>dubbo-test</artifactId>
-    <packaging>pom</packaging>
-    <name>${project.artifactId}</name>
-    <description>The test module of dubbo project</description>
-    <properties>
-        <skip_maven_deploy>true</skip_maven_deploy>
-    </properties>
-    <modules>
-        <module>dubbo-test-benchmark</module>
-        <module>dubbo-test-compatibility</module>
-        <module>dubbo-test-integration</module>
-        <module>dubbo-test-examples</module>
-    </modules>
-
-    <dependencyManagement>
-        <dependencies>
-            <dependency>
-                <groupId>com.alibaba</groupId>
-                <artifactId>dubbo-bom</artifactId>
-                <version>${project.parent.version}</version>
-                <type>pom</type>
-                <scope>import</scope>
-            </dependency>
-        </dependencies>
-    </dependencyManagement>
-
-    <dependencies>
-        <dependency>
-            <groupId>com.alibaba</groupId>
-            <artifactId>dubbo-cluster</artifactId>
-        </dependency>
-        <dependency>
-            <groupId>com.alibaba</groupId>
-            <artifactId>dubbo-common</artifactId>
-        </dependency>
-        <dependency>
-            <groupId>com.alibaba</groupId>
-            <artifactId>dubbo-config-api</artifactId>
-        </dependency>
-        <dependency>
-            <groupId>com.alibaba</groupId>
-            <artifactId>dubbo-config-spring</artifactId>
-        </dependency>
-        <dependency>
-            <groupId>com.alibaba</groupId>
-            <artifactId>dubbo-filter-cache</artifactId>
-        </dependency>
-        <dependency>
-            <groupId>com.alibaba</groupId>
-            <artifactId>dubbo-filter-validation</artifactId>
-        </dependency>
-        <dependency>
-            <groupId>com.alibaba</groupId>
-            <artifactId>dubbo-remoting-netty</artifactId>
-        </dependency>
-        <dependency>
-            <groupId>com.alibaba</groupId>
-            <artifactId>dubbo-remoting-netty4</artifactId>
-        </dependency>
-        <dependency>
-            <groupId>com.alibaba</groupId>
-            <artifactId>dubbo-remoting-mina</artifactId>
-        </dependency>
-        <dependency>
-            <groupId>com.alibaba</groupId>
-            <artifactId>dubbo-remoting-grizzly</artifactId>
-        </dependency>
-        <dependency>
-            <groupId>com.alibaba</groupId>
-            <artifactId>dubbo-remoting-p2p</artifactId>
-        </dependency>
-        <dependency>
-            <groupId>com.alibaba</groupId>
-            <artifactId>dubbo-remoting-http</artifactId>
-        </dependency>
-        <dependency>
-            <groupId>com.alibaba</groupId>
-            <artifactId>dubbo-rpc-dubbo</artifactId>
-        </dependency>
-        <dependency>
-            <groupId>com.alibaba</groupId>
-            <artifactId>dubbo-rpc-injvm</artifactId>
-        </dependency>
-        <dependency>
-            <groupId>com.alibaba</groupId>
-            <artifactId>dubbo-rpc-rmi</artifactId>
-        </dependency>
-        <dependency>
-            <groupId>com.alibaba</groupId>
-            <artifactId>dubbo-rpc-hessian</artifactId>
-        </dependency>
-        <dependency>
-            <groupId>com.alibaba</groupId>
-            <artifactId>dubbo-rpc-http</artifactId>
-        </dependency>
-        <dependency>
-            <groupId>com.alibaba</groupId>
-            <artifactId>dubbo-rpc-webservice</artifactId>
-        </dependency>
-        <dependency>
-            <groupId>com.alibaba</groupId>
-            <artifactId>dubbo-rpc-thrift</artifactId>
-        </dependency>
-        <dependency>
-            <groupId>com.alibaba</groupId>
-            <artifactId>dubbo-rpc-memcached</artifactId>
-        </dependency>
-        <dependency>
-            <groupId>com.alibaba</groupId>
-            <artifactId>dubbo-rpc-redis</artifactId>
-        </dependency>
-        <dependency>
-            <groupId>com.alibaba</groupId>
-            <artifactId>dubbo-rpc-rest</artifactId>
-        </dependency>
-        <dependency>
-            <groupId>com.alibaba</groupId>
-            <artifactId>dubbo-registry-default</artifactId>
-        </dependency>
-        <dependency>
-            <groupId>com.alibaba</groupId>
-            <artifactId>dubbo-registry-multicast</artifactId>
-        </dependency>
-        <dependency>
-            <groupId>com.alibaba</groupId>
-            <artifactId>dubbo-registry-zookeeper</artifactId>
-        </dependency>
-        <dependency>
-            <groupId>com.alibaba</groupId>
-            <artifactId>dubbo-registry-redis</artifactId>
-        </dependency>
-        <dependency>
-            <groupId>com.alibaba</groupId>
-            <artifactId>dubbo-monitor-api</artifactId>
-        </dependency>
-        <dependency>
-            <groupId>com.alibaba</groupId>
-            <artifactId>dubbo-monitor-default</artifactId>
-        </dependency>
-        <dependency>
-            <groupId>com.alibaba</groupId>
-            <artifactId>dubbo-container-spring</artifactId>
-        </dependency>
-        <dependency>
-            <groupId>com.alibaba</groupId>
-            <artifactId>dubbo-container-log4j</artifactId>
-        </dependency>
-        <dependency>
-            <groupId>com.alibaba</groupId>
-            <artifactId>dubbo-container-logback</artifactId>
-        </dependency>
-        <dependency>
-            <groupId>com.alibaba</groupId>
-            <artifactId>dubbo-qos</artifactId>
-        </dependency>
-        <dependency>
-            <groupId>com.alibaba</groupId>
-            <artifactId>hessian-lite</artifactId>
-            <version>3.2.2</version>
-        </dependency>
-        <dependency>
-            <groupId>com.alibaba</groupId>
-            <artifactId>dubbo-serialization-api</artifactId>
-        </dependency>
-        <dependency>
-            <groupId>com.alibaba</groupId>
-            <artifactId>dubbo-serialization-hessian2</artifactId>
-        </dependency>
-        <dependency>
-            <groupId>com.alibaba</groupId>
-            <artifactId>dubbo-serialization-fst</artifactId>
-        </dependency>
-        <dependency>
-            <groupId>com.alibaba</groupId>
-            <artifactId>dubbo-serialization-fastjson</artifactId>
-        </dependency>
-        <dependency>
-            <groupId>com.alibaba</groupId>
-            <artifactId>dubbo-serialization-kryo</artifactId>
-        </dependency>
-        <dependency>
-            <groupId>com.alibaba</groupId>
-            <artifactId>dubbo-serialization-jdk</artifactId>
-        </dependency>
-        <dependency>
-            <groupId>org.hibernate</groupId>
-            <artifactId>hibernate-validator</artifactId>
-        </dependency>
-        <dependency>
-            <groupId>org.glassfish</groupId>
-            <artifactId>javax.el</artifactId>
-        </dependency>
-    </dependencies>
-</project>
-=======
-<!--
-  Licensed to the Apache Software Foundation (ASF) under one or more
-  contributor license agreements.  See the NOTICE file distributed with
-  this work for additional information regarding copyright ownership.
-  The ASF licenses this file to You under the Apache License, Version 2.0
-  (the "License"); you may not use this file except in compliance with
-  the License.  You may obtain a copy of the License at
-
-      http://www.apache.org/licenses/LICENSE-2.0
-
-  Unless required by applicable law or agreed to in writing, software
-  distributed under the License is distributed on an "AS IS" BASIS,
-  WITHOUT WARRANTIES OR CONDITIONS OF ANY KIND, either express or implied.
-  See the License for the specific language governing permissions and
-  limitations under the License.
-  -->
-<project xmlns="http://maven.apache.org/POM/4.0.0" xmlns:xsi="http://www.w3.org/2001/XMLSchema-instance" xsi:schemaLocation="http://maven.apache.org/POM/4.0.0 http://maven.apache.org/maven-v4_0_0.xsd">
-    <modelVersion>4.0.0</modelVersion>
-    <parent>
-        <groupId>com.alibaba</groupId>
-        <artifactId>dubbo-parent</artifactId>
-        <version>2.6.3-SNAPSHOT</version>
-    </parent>
-    <artifactId>dubbo-test</artifactId>
-    <packaging>pom</packaging>
-    <name>${project.artifactId}</name>
-    <description>The test module of dubbo project</description>
-    <properties>
-        <skip_maven_deploy>true</skip_maven_deploy>
-    </properties>
-    <modules>
-        <module>dubbo-test-benchmark</module>
-        <module>dubbo-test-compatibility</module>
-        <module>dubbo-test-integration</module>
-        <module>dubbo-test-examples</module>
-    </modules>
-
-    <dependencyManagement>
-        <dependencies>
-            <dependency>
-                <groupId>com.alibaba</groupId>
-                <artifactId>dubbo-bom</artifactId>
-                <version>${project.parent.version}</version>
-                <type>pom</type>
-                <scope>import</scope>
-            </dependency>
-        </dependencies>
-    </dependencyManagement>
-
-    <dependencies>
-        <dependency>
-            <groupId>com.alibaba</groupId>
-            <artifactId>dubbo-cluster</artifactId>
-        </dependency>
-        <dependency>
-            <groupId>com.alibaba</groupId>
-            <artifactId>dubbo-common</artifactId>
-        </dependency>
-        <dependency>
-            <groupId>com.alibaba</groupId>
-            <artifactId>dubbo-config-api</artifactId>
-        </dependency>
-        <dependency>
-            <groupId>com.alibaba</groupId>
-            <artifactId>dubbo-config-spring</artifactId>
-        </dependency>
-        <dependency>
-            <groupId>com.alibaba</groupId>
-            <artifactId>dubbo-filter-cache</artifactId>
-        </dependency>
-        <dependency>
-            <groupId>com.alibaba</groupId>
-            <artifactId>dubbo-filter-validation</artifactId>
-        </dependency>
-        <dependency>
-            <groupId>com.alibaba</groupId>
-            <artifactId>dubbo-remoting-netty</artifactId>
-        </dependency>
-        <dependency>
-            <groupId>com.alibaba</groupId>
-            <artifactId>dubbo-remoting-netty4</artifactId>
-        </dependency>
-        <dependency>
-            <groupId>com.alibaba</groupId>
-            <artifactId>dubbo-remoting-mina</artifactId>
-        </dependency>
-        <dependency>
-            <groupId>com.alibaba</groupId>
-            <artifactId>dubbo-remoting-grizzly</artifactId>
-        </dependency>
-        <dependency>
-            <groupId>com.alibaba</groupId>
-            <artifactId>dubbo-remoting-p2p</artifactId>
-        </dependency>
-        <dependency>
-            <groupId>com.alibaba</groupId>
-            <artifactId>dubbo-remoting-http</artifactId>
-        </dependency>
-        <dependency>
-            <groupId>com.alibaba</groupId>
-            <artifactId>dubbo-rpc-dubbo</artifactId>
-        </dependency>
-        <dependency>
-            <groupId>com.alibaba</groupId>
-            <artifactId>dubbo-rpc-injvm</artifactId>
-        </dependency>
-        <dependency>
-            <groupId>com.alibaba</groupId>
-            <artifactId>dubbo-rpc-rmi</artifactId>
-        </dependency>
-        <dependency>
-            <groupId>com.alibaba</groupId>
-            <artifactId>dubbo-rpc-hessian</artifactId>
-        </dependency>
-        <dependency>
-            <groupId>com.alibaba</groupId>
-            <artifactId>dubbo-rpc-http</artifactId>
-        </dependency>
-        <dependency>
-            <groupId>com.alibaba</groupId>
-            <artifactId>dubbo-rpc-webservice</artifactId>
-        </dependency>
-        <dependency>
-            <groupId>com.alibaba</groupId>
-            <artifactId>dubbo-rpc-thrift</artifactId>
-        </dependency>
-        <dependency>
-            <groupId>com.alibaba</groupId>
-            <artifactId>dubbo-rpc-memcached</artifactId>
-        </dependency>
-        <dependency>
-            <groupId>com.alibaba</groupId>
-            <artifactId>dubbo-rpc-redis</artifactId>
-        </dependency>
-        <dependency>
-            <groupId>com.alibaba</groupId>
-            <artifactId>dubbo-rpc-rest</artifactId>
-        </dependency>
-        <dependency>
-            <groupId>com.alibaba</groupId>
-            <artifactId>dubbo-registry-default</artifactId>
-        </dependency>
-        <dependency>
-            <groupId>com.alibaba</groupId>
-            <artifactId>dubbo-registry-multicast</artifactId>
-        </dependency>
-        <dependency>
-            <groupId>com.alibaba</groupId>
-            <artifactId>dubbo-registry-zookeeper</artifactId>
-        </dependency>
-        <dependency>
-            <groupId>com.alibaba</groupId>
-            <artifactId>dubbo-registry-redis</artifactId>
-        </dependency>
-        <dependency>
-            <groupId>com.alibaba</groupId>
-            <artifactId>dubbo-monitor-api</artifactId>
-        </dependency>
-        <dependency>
-            <groupId>com.alibaba</groupId>
-            <artifactId>dubbo-monitor-default</artifactId>
-        </dependency>
-        <dependency>
-            <groupId>com.alibaba</groupId>
-            <artifactId>dubbo-container-spring</artifactId>
-        </dependency>
-        <dependency>
-            <groupId>com.alibaba</groupId>
-            <artifactId>dubbo-container-log4j</artifactId>
-        </dependency>
-        <dependency>
-            <groupId>com.alibaba</groupId>
-            <artifactId>dubbo-container-logback</artifactId>
-        </dependency>
-        <dependency>
-            <groupId>com.alibaba</groupId>
-            <artifactId>dubbo-qos</artifactId>
-        </dependency>
-        <dependency>
-            <groupId>com.alibaba</groupId>
-            <artifactId>hessian-lite</artifactId>
-            <version>2.6.3-SNAPSHOT</version>
-        </dependency>
-        <dependency>
-            <groupId>org.hibernate</groupId>
-            <artifactId>hibernate-validator</artifactId>
-        </dependency>
-        <dependency>
-            <groupId>org.glassfish</groupId>
-            <artifactId>javax.el</artifactId>
-        </dependency>
-    </dependencies>
-</project>
->>>>>>> 1e729afa
+<!--
+  Licensed to the Apache Software Foundation (ASF) under one or more
+  contributor license agreements.  See the NOTICE file distributed with
+  this work for additional information regarding copyright ownership.
+  The ASF licenses this file to You under the Apache License, Version 2.0
+  (the "License"); you may not use this file except in compliance with
+  the License.  You may obtain a copy of the License at
+
+      http://www.apache.org/licenses/LICENSE-2.0
+
+  Unless required by applicable law or agreed to in writing, software
+  distributed under the License is distributed on an "AS IS" BASIS,
+  WITHOUT WARRANTIES OR CONDITIONS OF ANY KIND, either express or implied.
+  See the License for the specific language governing permissions and
+  limitations under the License.
+  -->
+<project xmlns="http://maven.apache.org/POM/4.0.0" xmlns:xsi="http://www.w3.org/2001/XMLSchema-instance" xsi:schemaLocation="http://maven.apache.org/POM/4.0.0 http://maven.apache.org/maven-v4_0_0.xsd">
+    <modelVersion>4.0.0</modelVersion>
+    <parent>
+        <groupId>com.alibaba</groupId>
+        <artifactId>dubbo-parent</artifactId>
+        <version>2.6.3-SNAPSHOT</version>
+    </parent>
+    <artifactId>dubbo-test</artifactId>
+    <packaging>pom</packaging>
+    <name>${project.artifactId}</name>
+    <description>The test module of dubbo project</description>
+    <properties>
+        <skip_maven_deploy>true</skip_maven_deploy>
+    </properties>
+    <modules>
+        <module>dubbo-test-benchmark</module>
+        <module>dubbo-test-compatibility</module>
+        <module>dubbo-test-integration</module>
+        <module>dubbo-test-examples</module>
+    </modules>
+
+    <dependencyManagement>
+        <dependencies>
+            <dependency>
+                <groupId>com.alibaba</groupId>
+                <artifactId>dubbo-bom</artifactId>
+                <version>${project.parent.version}</version>
+                <type>pom</type>
+                <scope>import</scope>
+            </dependency>
+        </dependencies>
+    </dependencyManagement>
+
+    <dependencies>
+        <dependency>
+            <groupId>com.alibaba</groupId>
+            <artifactId>dubbo-cluster</artifactId>
+        </dependency>
+        <dependency>
+            <groupId>com.alibaba</groupId>
+            <artifactId>dubbo-common</artifactId>
+        </dependency>
+        <dependency>
+            <groupId>com.alibaba</groupId>
+            <artifactId>dubbo-config-api</artifactId>
+        </dependency>
+        <dependency>
+            <groupId>com.alibaba</groupId>
+            <artifactId>dubbo-config-spring</artifactId>
+        </dependency>
+        <dependency>
+            <groupId>com.alibaba</groupId>
+            <artifactId>dubbo-filter-cache</artifactId>
+        </dependency>
+        <dependency>
+            <groupId>com.alibaba</groupId>
+            <artifactId>dubbo-filter-validation</artifactId>
+        </dependency>
+        <dependency>
+            <groupId>com.alibaba</groupId>
+            <artifactId>dubbo-remoting-netty</artifactId>
+        </dependency>
+        <dependency>
+            <groupId>com.alibaba</groupId>
+            <artifactId>dubbo-remoting-netty4</artifactId>
+        </dependency>
+        <dependency>
+            <groupId>com.alibaba</groupId>
+            <artifactId>dubbo-remoting-mina</artifactId>
+        </dependency>
+        <dependency>
+            <groupId>com.alibaba</groupId>
+            <artifactId>dubbo-remoting-grizzly</artifactId>
+        </dependency>
+        <dependency>
+            <groupId>com.alibaba</groupId>
+            <artifactId>dubbo-remoting-p2p</artifactId>
+        </dependency>
+        <dependency>
+            <groupId>com.alibaba</groupId>
+            <artifactId>dubbo-remoting-http</artifactId>
+        </dependency>
+        <dependency>
+            <groupId>com.alibaba</groupId>
+            <artifactId>dubbo-rpc-dubbo</artifactId>
+        </dependency>
+        <dependency>
+            <groupId>com.alibaba</groupId>
+            <artifactId>dubbo-rpc-injvm</artifactId>
+        </dependency>
+        <dependency>
+            <groupId>com.alibaba</groupId>
+            <artifactId>dubbo-rpc-rmi</artifactId>
+        </dependency>
+        <dependency>
+            <groupId>com.alibaba</groupId>
+            <artifactId>dubbo-rpc-hessian</artifactId>
+        </dependency>
+        <dependency>
+            <groupId>com.alibaba</groupId>
+            <artifactId>dubbo-rpc-http</artifactId>
+        </dependency>
+        <dependency>
+            <groupId>com.alibaba</groupId>
+            <artifactId>dubbo-rpc-webservice</artifactId>
+        </dependency>
+        <dependency>
+            <groupId>com.alibaba</groupId>
+            <artifactId>dubbo-rpc-thrift</artifactId>
+        </dependency>
+        <dependency>
+            <groupId>com.alibaba</groupId>
+            <artifactId>dubbo-rpc-memcached</artifactId>
+        </dependency>
+        <dependency>
+            <groupId>com.alibaba</groupId>
+            <artifactId>dubbo-rpc-redis</artifactId>
+        </dependency>
+        <dependency>
+            <groupId>com.alibaba</groupId>
+            <artifactId>dubbo-rpc-rest</artifactId>
+        </dependency>
+        <dependency>
+            <groupId>com.alibaba</groupId>
+            <artifactId>dubbo-registry-default</artifactId>
+        </dependency>
+        <dependency>
+            <groupId>com.alibaba</groupId>
+            <artifactId>dubbo-registry-multicast</artifactId>
+        </dependency>
+        <dependency>
+            <groupId>com.alibaba</groupId>
+            <artifactId>dubbo-registry-zookeeper</artifactId>
+        </dependency>
+        <dependency>
+            <groupId>com.alibaba</groupId>
+            <artifactId>dubbo-registry-redis</artifactId>
+        </dependency>
+        <dependency>
+            <groupId>com.alibaba</groupId>
+            <artifactId>dubbo-monitor-api</artifactId>
+        </dependency>
+        <dependency>
+            <groupId>com.alibaba</groupId>
+            <artifactId>dubbo-monitor-default</artifactId>
+        </dependency>
+        <dependency>
+            <groupId>com.alibaba</groupId>
+            <artifactId>dubbo-container-spring</artifactId>
+        </dependency>
+        <dependency>
+            <groupId>com.alibaba</groupId>
+            <artifactId>dubbo-container-log4j</artifactId>
+        </dependency>
+        <dependency>
+            <groupId>com.alibaba</groupId>
+            <artifactId>dubbo-container-logback</artifactId>
+        </dependency>
+        <dependency>
+            <groupId>com.alibaba</groupId>
+            <artifactId>dubbo-qos</artifactId>
+        </dependency>
+        <dependency>
+            <groupId>com.alibaba</groupId>
+            <artifactId>hessian-lite</artifactId>
+            <version>3.2.2</version>
+        </dependency>
+        <dependency>
+            <groupId>com.alibaba</groupId>
+            <artifactId>dubbo-serialization-api</artifactId>
+        </dependency>
+        <dependency>
+            <groupId>com.alibaba</groupId>
+            <artifactId>dubbo-serialization-hessian2</artifactId>
+        </dependency>
+        <dependency>
+            <groupId>com.alibaba</groupId>
+            <artifactId>dubbo-serialization-fst</artifactId>
+        </dependency>
+        <dependency>
+            <groupId>com.alibaba</groupId>
+            <artifactId>dubbo-serialization-fastjson</artifactId>
+        </dependency>
+        <dependency>
+            <groupId>com.alibaba</groupId>
+            <artifactId>dubbo-serialization-kryo</artifactId>
+        </dependency>
+        <dependency>
+            <groupId>com.alibaba</groupId>
+            <artifactId>dubbo-serialization-jdk</artifactId>
+            <version>2.6.3-SNAPSHOT</version>
+        </dependency>
+        <dependency>
+            <groupId>org.hibernate</groupId>
+            <artifactId>hibernate-validator</artifactId>
+        </dependency>
+        <dependency>
+            <groupId>org.glassfish</groupId>
+            <artifactId>javax.el</artifactId>
+        </dependency>
+    </dependencies>
+</project>