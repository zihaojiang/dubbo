/*
 * Licensed to the Apache Software Foundation (ASF) under one or more
 * contributor license agreements.  See the NOTICE file distributed with
 * this work for additional information regarding copyright ownership.
 * The ASF licenses this file to You under the Apache License, Version 2.0
 * (the "License"); you may not use this file except in compliance with
 * the License.  You may obtain a copy of the License at
 *
 *     http://www.apache.org/licenses/LICENSE-2.0
 *
 * Unless required by applicable law or agreed to in writing, software
 * distributed under the License is distributed on an "AS IS" BASIS,
 * WITHOUT WARRANTIES OR CONDITIONS OF ANY KIND, either express or implied.
 * See the License for the specific language governing permissions and
 * limitations under the License.
 */
<<<<<<< HEAD
package com.alibaba.dubbo.rpc.service;

/**
 * Echo service.
 *
 * 回音服务，用于监控。
 *
 * @export
 */
public interface EchoService {
=======
>>>>>>> df1ec88b

package com.alibaba.dubbo.rpc.service;

@Deprecated
public interface EchoService extends org.apache.dubbo.rpc.service.EchoService {
}<|MERGE_RESOLUTION|>--- conflicted
+++ resolved
@@ -14,19 +14,6 @@
  * See the License for the specific language governing permissions and
  * limitations under the License.
  */
-<<<<<<< HEAD
-package com.alibaba.dubbo.rpc.service;
-
-/**
- * Echo service.
- *
- * 回音服务，用于监控。
- *
- * @export
- */
-public interface EchoService {
-=======
->>>>>>> df1ec88b
 
 package com.alibaba.dubbo.rpc.service;
 
